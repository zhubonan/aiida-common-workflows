--- conflicted
+++ resolved
@@ -22,13 +22,9 @@
         "aiida-quantumespresso~=3.2",
         "aiida-siesta",
         "aiida-sssp~=0.1.0",
-<<<<<<< HEAD
 	    "aiida-castep>=1.2.0a1",
-        "aiida-vasp"
-=======
         "aiida-vasp",
         "aiida-gaussian"
->>>>>>> d323aa42
     ],
     "extras_require": {
         "tests": [
